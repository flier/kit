--- conflicted
+++ resolved
@@ -11,7 +11,6 @@
 	_ "net/http/pprof"
 	"os"
 	"os/signal"
-	"strconv"
 	"strings"
 	"syscall"
 	"time"
@@ -57,12 +56,7 @@
 	// `package log` domain
 	var logger kitlog.Logger
 	logger = kitlog.NewPrefixLogger(os.Stderr)
-<<<<<<< HEAD
 	logger = kitlog.With(logger, "ts", kitlog.DefaultTimestampUTC, "caller", kitlog.DefaultCaller)
-	kitlog.DefaultLogger = logger                     // for other gokit components
-=======
-	logger = kitlog.With(logger, "ts", kitlog.DefaultTimestampUTC)
->>>>>>> 8662a126
 	stdlog.SetOutput(kitlog.NewStdlibAdapter(logger)) // redirect stdlib logging to us
 	stdlog.SetFlags(0)                                // flags are handled in our logger
 
@@ -89,17 +83,10 @@
 	)
 
 	// `package tracing` domain
-<<<<<<< HEAD
 	zipkinHostPort := "localhost:1234" // TODO Zipkin makes overly simple assumptions about services
-	zipkinCollector := loggingCollector{}
+	zipkinCollector := loggingCollector{logger}
 	zipkinMethodName := "add"
 	zipkinSpanFunc := zipkin.MakeNewSpanFunc(zipkinHostPort, *zipkinServiceName, zipkinMethodName)
-=======
-	zipkinHost := "my-host"
-	zipkinCollector := loggingCollector{logger}
-	zipkinAddName := "ADD" // is that right?
-	zipkinAddSpanFunc := zipkin.NewSpanFunc(zipkinHost, zipkinAddName)
->>>>>>> 8662a126
 
 	// Our business and operational domain
 	var a Add = pureAdd
@@ -239,25 +226,17 @@
 
 type loggingCollector struct{ kitlog.Logger }
 
-<<<<<<< HEAD
-func (loggingCollector) Collect(s *zipkin.Span) error {
+func (c loggingCollector) Collect(s *zipkin.Span) error {
 	annotations := s.Encode().GetAnnotations()
 	values := make([]string, len(annotations))
 	for i, a := range annotations {
 		values[i] = a.Value
 	}
-	kitlog.DefaultLogger.Log(
-		"trace_id", strconv.FormatInt(s.TraceID(), 16),
-		"span_id", strconv.FormatInt(s.SpanID(), 16),
-		"parent_span_id", strconv.FormatInt(s.ParentSpanID(), 16),
-		"annotations", strings.Join(values, " "),
-=======
-func (c loggingCollector) Collect(s *zipkin.Span) error {
 	kitlog.With(c.Logger, "caller", kitlog.DefaultCaller).Log(
 		"trace_id", s.TraceID(),
 		"span_id", s.SpanID(),
 		"parent_span_id", s.ParentSpanID(),
->>>>>>> 8662a126
+		"annotations", strings.Join(values, " "),
 	)
 	return nil
 }